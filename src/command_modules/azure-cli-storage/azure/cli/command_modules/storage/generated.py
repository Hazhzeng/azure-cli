--- conflicted
+++ resolved
@@ -11,12 +11,11 @@
 from azure.cli.command_modules.storage._command_type import cli_storage_data_plane_command
 from azure.cli.command_modules.storage._factory import \
     (storage_client_factory, blob_data_service_factory, file_data_service_factory,
-     cloud_storage_account_service_factory)
+                      cloud_storage_account_service_factory)
 from azure.cli.command_modules.storage.custom import *
 
 command_table = CommandTable()
 
-<<<<<<< HEAD
 # storage account commands
 factory = lambda kwargs: storage_client_factory().storage_accounts
 cli_command(command_table, 'storage account check-name', StorageAccountsOperations.check_name_availability, 'Result', factory)
@@ -92,6 +91,247 @@
 cli_storage_data_plane_command(command_table, 'storage directory metadata show', FileService.get_directory_metadata, 'Metadata', factory)
 cli_storage_data_plane_command(command_table, 'storage directory metadata set', FileService.set_directory_metadata, 'Metadata', factory)
 
+build_operation(
+    'storage account keys', None, ConvenienceStorageAccountCommands,
+    [
+        CommandDefinition(ConvenienceStorageAccountCommands.renew_keys, 'Object', 'renew')
+    ], command_table, PARAMETER_ALIASES)
+
+# BLOB SERVICE COMMANDS
+
+build_operation(
+    'storage container', None, blob_data_service_factory,
+    [
+        CommandDefinition(BlockBlobService.list_containers, '[Container]', 'list'),
+        CommandDefinition(BlockBlobService.delete_container, 'Bool', 'delete'),
+        CommandDefinition(BlockBlobService.get_container_properties,
+                          'ContainerProperties', 'show'),
+        CommandDefinition(BlockBlobService.create_container, 'Bool', 'create'),
+        CommandDefinition(BlockBlobService.generate_container_shared_access_signature,
+                          'SAS', 'generate-sas')
+    ], command_table, PARAMETER_ALIASES, STORAGE_DATA_CLIENT_ARGS)
+
+build_operation(
+    'storage container', None, ConvenienceBlobServiceCommands,
+    [
+        CommandDefinition(ConvenienceBlobServiceCommands.container_exists, 'Bool', 'exists')
+    ], command_table, PARAMETER_ALIASES, STORAGE_DATA_CLIENT_ARGS)
+
+build_operation(
+    'storage container acl', None, blob_data_service_factory,
+    [
+        CommandDefinition(BlockBlobService.set_container_acl, 'StoredAccessPolicy', 'set'),
+        CommandDefinition(BlockBlobService.get_container_acl, '[StoredAccessPolicy]', 'show'),
+    ], command_table, PARAMETER_ALIASES, STORAGE_DATA_CLIENT_ARGS)
+
+build_operation(
+    'storage container metadata', None, blob_data_service_factory,
+    [
+        CommandDefinition(BlockBlobService.set_container_metadata, 'Properties', 'set'),
+        CommandDefinition(BlockBlobService.get_container_metadata, 'Metadata', 'show'),
+    ], command_table, PARAMETER_ALIASES, STORAGE_DATA_CLIENT_ARGS)
+
+build_operation(
+    'storage container lease', None, blob_data_service_factory,
+    [
+        CommandDefinition(BlockBlobService.acquire_container_lease, 'LeaseID', 'acquire'),
+        CommandDefinition(BlockBlobService.renew_container_lease, 'LeaseID', 'renew'),
+        CommandDefinition(BlockBlobService.release_container_lease, None, 'release'),
+        CommandDefinition(BlockBlobService.change_container_lease, None, 'change'),
+        CommandDefinition(BlockBlobService.break_container_lease, 'Int', 'break')
+    ], command_table, PARAMETER_ALIASES, STORAGE_DATA_CLIENT_ARGS)
+
+build_operation(
+    'storage blob', None, blob_data_service_factory,
+    [
+        CommandDefinition(BlockBlobService.list_blobs, '[Blob]', 'list'),
+        CommandDefinition(BlockBlobService.delete_blob, None, 'delete'),
+        CommandDefinition(BlockBlobService.generate_blob_shared_access_signature,
+                          'SAS', 'generate-sas'),
+        CommandDefinition(BlockBlobService.make_blob_url, 'URL', 'url'),
+        CommandDefinition(BlockBlobService.snapshot_blob, 'SnapshotProperties', 'snapshot'),
+        CommandDefinition(BlockBlobService.get_blob_properties, 'Properties', 'show'),
+        CommandDefinition(BlockBlobService.set_blob_properties, 'Propeties', 'set')
+    ], command_table, PARAMETER_ALIASES, STORAGE_DATA_CLIENT_ARGS)
+
+build_operation(
+    'storage blob', None, ConvenienceBlobServiceCommands,
+    [
+        CommandDefinition(ConvenienceBlobServiceCommands.blob_exists, 'Bool', 'exists'),
+        CommandDefinition(ConvenienceBlobServiceCommands.download, 'Object'),
+        CommandDefinition(ConvenienceBlobServiceCommands.upload, 'Object')
+    ], command_table, patch_aliases(PARAMETER_ALIASES, {
+        'blob_type': {'name': '--type'}
+    }), STORAGE_DATA_CLIENT_ARGS)
+
+build_operation(
+    'storage blob service-properties', None, blob_data_service_factory,
+    [
+        CommandDefinition(BlockBlobService.get_blob_service_properties,
+                          '[ServiceProperties]', 'show'),
+        CommandDefinition(BlockBlobService.set_blob_service_properties,
+                          'ServiceProperties', 'set')
+    ], command_table, PARAMETER_ALIASES, STORAGE_DATA_CLIENT_ARGS)
+
+build_operation(
+    'storage blob metadata', None, blob_data_service_factory,
+    [
+        CommandDefinition(BlockBlobService.get_blob_metadata, 'Metadata', 'show'),
+        CommandDefinition(BlockBlobService.set_blob_metadata, 'Metadata', 'set')
+    ], command_table, PARAMETER_ALIASES, STORAGE_DATA_CLIENT_ARGS)
+
+build_operation(
+    'storage blob lease', None, blob_data_service_factory,
+    [
+        CommandDefinition(BlockBlobService.acquire_blob_lease, 'LeaseID', 'acquire'),
+        CommandDefinition(BlockBlobService.renew_blob_lease, 'LeaseID', 'renew'),
+        CommandDefinition(BlockBlobService.release_blob_lease, None, 'release'),
+        CommandDefinition(BlockBlobService.change_blob_lease, None, 'change'),
+        CommandDefinition(BlockBlobService.break_blob_lease, 'Int', 'break')
+    ], command_table, PARAMETER_ALIASES, STORAGE_DATA_CLIENT_ARGS)
+
+build_operation(
+    'storage blob copy', None, blob_data_service_factory,
+    [
+        CommandDefinition(BlockBlobService.copy_blob, 'CopyOperationProperties', 'start'),
+        CommandDefinition(BlockBlobService.abort_copy_blob, None, 'cancel'),
+    ], command_table, patch_aliases(PARAMETER_ALIASES, {
+        'blob_name': {
+            'name': '--destination-name -n',
+            'help': 'Name of the destination blob. If the blob exists, it will be overwritten.'
+        },
+        'container_name': {
+            'name': '--destination-container -c'
+        },
+        'copy_source': {
+            'name': '--source-uri -u'
+        }
+    }), patch_aliases(STORAGE_DATA_CLIENT_ARGS, {
+        'account_name': {'name': '--account-name'}
+    }))
+
+# FILE SERVICE COMMANDS
+
+build_operation(
+    'storage share', None, file_data_service_factory,
+    [
+        CommandDefinition(FileService.list_shares, '[Share]', 'list'),
+        CommandDefinition(FileService.list_directories_and_files,
+                          '[ShareContents]', 'contents'),
+        CommandDefinition(FileService.create_share, 'Boolean', 'create'),
+        CommandDefinition(FileService.delete_share, 'Boolean', 'delete'),
+        CommandDefinition(FileService.generate_share_shared_access_signature,
+                          'SAS', 'generate-sas'),
+        CommandDefinition(FileService.get_share_stats, 'ShareStats', 'stats'),
+        CommandDefinition(FileService.get_share_properties, 'Properties', 'show'),
+        CommandDefinition(FileService.set_share_properties, 'Properties', 'set')
+
+    ], command_table, PARAMETER_ALIASES, STORAGE_DATA_CLIENT_ARGS)
+
+build_operation(
+    'storage share', None, ConvenienceFileServiceCommands,
+    [
+        CommandDefinition(ConvenienceFileServiceCommands.share_exists, 'Boolean', 'exists')
+    ], command_table, PARAMETER_ALIASES, STORAGE_DATA_CLIENT_ARGS)
+
+build_operation(
+    'storage share metadata', None, file_data_service_factory,
+    [
+        CommandDefinition(FileService.get_share_metadata, 'Metadata', 'show'),
+        CommandDefinition(FileService.set_share_metadata, 'Metadata', 'set')
+    ], command_table, PARAMETER_ALIASES, STORAGE_DATA_CLIENT_ARGS)
+
+build_operation(
+    'storage share acl', None, file_data_service_factory,
+    [
+        CommandDefinition(FileService.set_share_acl, '[StoredAccessPolicy]', 'set'),
+        CommandDefinition(FileService.get_share_acl, 'StoredAccessPolicy', 'show'),
+    ], command_table, PARAMETER_ALIASES, STORAGE_DATA_CLIENT_ARGS)
+
+build_operation(
+    'storage directory', None, file_data_service_factory,
+    [
+        CommandDefinition(FileService.create_directory, 'Boolean', 'create'),
+        CommandDefinition(FileService.delete_directory, 'Boolean', 'delete'),
+        CommandDefinition(FileService.get_directory_properties, 'Properties', 'show')
+    ], command_table, PARAMETER_ALIASES, STORAGE_DATA_CLIENT_ARGS)
+
+build_operation(
+    'storage directory', None, ConvenienceFileServiceCommands,
+    [
+        CommandDefinition(ConvenienceFileServiceCommands.dir_exists, 'Bool', 'exists')
+    ], command_table, PARAMETER_ALIASES, STORAGE_DATA_CLIENT_ARGS)
+
+build_operation(
+    'storage directory metadata', None, file_data_service_factory,
+    [
+        CommandDefinition(FileService.get_directory_metadata, 'Metadata', 'show'),
+        CommandDefinition(FileService.set_directory_metadata, 'Metadata', 'set')
+    ], command_table, PARAMETER_ALIASES, STORAGE_DATA_CLIENT_ARGS)
+
+build_operation(
+    'storage file', None, file_data_service_factory,
+    [
+        CommandDefinition(FileService.delete_file, 'Boolean', 'delete'),
+        CommandDefinition(FileService.resize_file, 'Result', 'resize'),
+        CommandDefinition(FileService.make_file_url, 'URL', 'url'),
+        CommandDefinition(FileService.generate_file_shared_access_signature,
+                          'SAS', 'generate-sas'),
+        CommandDefinition(FileService.get_file_properties, 'Properties', 'show'),
+        CommandDefinition(FileService.set_file_properties, 'Properties', 'set')
+    ], command_table, patch_aliases(PARAMETER_ALIASES, {
+        'directory_name': {'required': False}
+    }), STORAGE_DATA_CLIENT_ARGS)
+
+build_operation(
+    'storage file', None, ConvenienceFileServiceCommands,
+    [
+        CommandDefinition(ConvenienceFileServiceCommands.file_exists, 'Bool', 'exists'),
+        CommandDefinition(ConvenienceFileServiceCommands.download, 'Object'),
+        CommandDefinition(ConvenienceFileServiceCommands.upload, 'Object')
+    ], command_table, PARAMETER_ALIASES, STORAGE_DATA_CLIENT_ARGS)
+
+build_operation(
+    'storage file metadata', None, file_data_service_factory,
+    [
+        CommandDefinition(FileService.get_file_metadata, 'Metadata', 'show'),
+        CommandDefinition(FileService.set_file_metadata, 'Metadata', 'set')
+    ], command_table, patch_aliases(PARAMETER_ALIASES, {
+        'directory_name': {'required': False}
+    }), STORAGE_DATA_CLIENT_ARGS)
+
+
+build_operation(
+    'storage file service-properties', None, file_data_service_factory,
+    [
+        CommandDefinition(FileService.get_file_service_properties, 'ServiceProperties', 'show'),
+        CommandDefinition(FileService.set_file_service_properties, 'ServiceProperties', 'set')
+    ], command_table, PARAMETER_ALIASES, STORAGE_DATA_CLIENT_ARGS)
+
+build_operation(
+    'storage file copy', None, file_data_service_factory,
+    [
+        CommandDefinition(FileService.copy_file, 'CopyOperationPropeties', 'start'),
+        CommandDefinition(FileService.abort_copy_file, None, 'cancel'),
+    ], command_table, patch_aliases(PARAMETER_ALIASES, {
+        'directory_name': {
+            'name': '--destination-directory -d',
+            'required': False,
+            'default': ''
+        },
+        'file_name': {
+            'name': '--destination-name -n',
+        },
+        'share_name': {
+            'name': '--destination-share -s',
+            'help': 'Name of the destination share. The share must exist.'
+        },
+        'copy_source': {
+            'name': '--source-uri -u'
+        }
+    }), patch_aliases(STORAGE_DATA_CLIENT_ARGS, {
+        'account_name': {'name': '--account-name'}
+    }))
 # file commands
 cli_storage_data_plane_command(command_table, 'storage file delete', FileService.delete_file, 'Bool', factory)
 cli_storage_data_plane_command(command_table, 'storage file resize', FileService.resize_file, 'Results', factory)
@@ -107,283 +347,4 @@
 cli_storage_data_plane_command(command_table, 'storage file service-properties show', FileService.get_file_service_properties, '[ServiceProperties]', factory)
 cli_storage_data_plane_command(command_table, 'storage file service-properties set', FileService.set_file_service_properties, 'ServiceProperties', factory)
 cli_storage_data_plane_command(command_table, 'storage file copy start', FileService.copy_file, 'CopyOperationProperties', factory)
-cli_storage_data_plane_command(command_table, 'storage file copy cancel', FileService.abort_copy_file, None, factory)
-=======
-# STORAGE ACCOUNT COMMANDS
-
-build_operation(
-    'storage account', 'storage_accounts', storage_client_factory,
-    [
-        CommandDefinition(StorageAccountsOperations.check_name_availability,
-                          'Result', 'check-name'),
-        CommandDefinition(StorageAccountsOperations.delete, None),
-        CommandDefinition(StorageAccountsOperations.get_properties, 'StorageAccount', 'show')
-    ], command_table, PARAMETER_ALIASES)
-
-build_operation(
-    'storage account', None, cloud_storage_account_service_factory,
-    [
-        CommandDefinition(CloudStorageAccount.generate_shared_access_signature,
-                          'SAS', 'generate-sas')
-    ], command_table, PARAMETER_ALIASES, STORAGE_DATA_CLIENT_ARGS)
-
-build_operation(
-    'storage account', None, ConvenienceStorageAccountCommands,
-    [
-        CommandDefinition(ConvenienceStorageAccountCommands.create, 'Result'),
-        CommandDefinition(ConvenienceStorageAccountCommands.list, '[StorageAccount]'),
-        CommandDefinition(ConvenienceStorageAccountCommands.show_usage, 'Object'),
-        CommandDefinition(ConvenienceStorageAccountCommands.set, 'Object'),
-        CommandDefinition(ConvenienceStorageAccountCommands.connection_string, 'Object')
-    ], command_table, patch_aliases(PARAMETER_ALIASES, {
-        'account_type': {'name': '--type'}
-    }))
-
-build_operation(
-    'storage account keys', 'storage_accounts', storage_client_factory,
-    [
-        CommandDefinition(StorageAccountsOperations.list_keys, '[StorageAccountKeys]', 'list')
-    ], command_table, PARAMETER_ALIASES)
-
-build_operation(
-    'storage account keys', None, ConvenienceStorageAccountCommands,
-    [
-        CommandDefinition(ConvenienceStorageAccountCommands.renew_keys, 'Object', 'renew')
-    ], command_table, PARAMETER_ALIASES)
-
-# BLOB SERVICE COMMANDS
-
-build_operation(
-    'storage container', None, blob_data_service_factory,
-    [
-        CommandDefinition(BlockBlobService.list_containers, '[Container]', 'list'),
-        CommandDefinition(BlockBlobService.delete_container, 'Bool', 'delete'),
-        CommandDefinition(BlockBlobService.get_container_properties,
-                          'ContainerProperties', 'show'),
-        CommandDefinition(BlockBlobService.create_container, 'Bool', 'create'),
-        CommandDefinition(BlockBlobService.generate_container_shared_access_signature,
-                          'SAS', 'generate-sas')
-    ], command_table, PARAMETER_ALIASES, STORAGE_DATA_CLIENT_ARGS)
-
-build_operation(
-    'storage container', None, ConvenienceBlobServiceCommands,
-    [
-        CommandDefinition(ConvenienceBlobServiceCommands.container_exists, 'Bool', 'exists')
-    ], command_table, PARAMETER_ALIASES, STORAGE_DATA_CLIENT_ARGS)
-
-build_operation(
-    'storage container acl', None, blob_data_service_factory,
-    [
-        CommandDefinition(BlockBlobService.set_container_acl, 'StoredAccessPolicy', 'set'),
-        CommandDefinition(BlockBlobService.get_container_acl, '[StoredAccessPolicy]', 'show'),
-    ], command_table, PARAMETER_ALIASES, STORAGE_DATA_CLIENT_ARGS)
-
-build_operation(
-    'storage container metadata', None, blob_data_service_factory,
-    [
-        CommandDefinition(BlockBlobService.set_container_metadata, 'Properties', 'set'),
-        CommandDefinition(BlockBlobService.get_container_metadata, 'Metadata', 'show'),
-    ], command_table, PARAMETER_ALIASES, STORAGE_DATA_CLIENT_ARGS)
-
-build_operation(
-    'storage container lease', None, blob_data_service_factory,
-    [
-        CommandDefinition(BlockBlobService.acquire_container_lease, 'LeaseID', 'acquire'),
-        CommandDefinition(BlockBlobService.renew_container_lease, 'LeaseID', 'renew'),
-        CommandDefinition(BlockBlobService.release_container_lease, None, 'release'),
-        CommandDefinition(BlockBlobService.change_container_lease, None, 'change'),
-        CommandDefinition(BlockBlobService.break_container_lease, 'Int', 'break')
-    ], command_table, PARAMETER_ALIASES, STORAGE_DATA_CLIENT_ARGS)
-
-build_operation(
-    'storage blob', None, blob_data_service_factory,
-    [
-        CommandDefinition(BlockBlobService.list_blobs, '[Blob]', 'list'),
-        CommandDefinition(BlockBlobService.delete_blob, None, 'delete'),
-        CommandDefinition(BlockBlobService.generate_blob_shared_access_signature,
-                          'SAS', 'generate-sas'),
-        CommandDefinition(BlockBlobService.make_blob_url, 'URL', 'url'),
-        CommandDefinition(BlockBlobService.snapshot_blob, 'SnapshotProperties', 'snapshot'),
-        CommandDefinition(BlockBlobService.get_blob_properties, 'Properties', 'show'),
-        CommandDefinition(BlockBlobService.set_blob_properties, 'Propeties', 'set')
-    ], command_table, PARAMETER_ALIASES, STORAGE_DATA_CLIENT_ARGS)
-
-build_operation(
-    'storage blob', None, ConvenienceBlobServiceCommands,
-    [
-        CommandDefinition(ConvenienceBlobServiceCommands.blob_exists, 'Bool', 'exists'),
-        CommandDefinition(ConvenienceBlobServiceCommands.download, 'Object'),
-        CommandDefinition(ConvenienceBlobServiceCommands.upload, 'Object')
-    ], command_table, patch_aliases(PARAMETER_ALIASES, {
-        'blob_type': {'name': '--type'}
-    }), STORAGE_DATA_CLIENT_ARGS)
-
-build_operation(
-    'storage blob service-properties', None, blob_data_service_factory,
-    [
-        CommandDefinition(BlockBlobService.get_blob_service_properties,
-                          '[ServiceProperties]', 'show'),
-        CommandDefinition(BlockBlobService.set_blob_service_properties,
-                          'ServiceProperties', 'set')
-    ], command_table, PARAMETER_ALIASES, STORAGE_DATA_CLIENT_ARGS)
-
-build_operation(
-    'storage blob metadata', None, blob_data_service_factory,
-    [
-        CommandDefinition(BlockBlobService.get_blob_metadata, 'Metadata', 'show'),
-        CommandDefinition(BlockBlobService.set_blob_metadata, 'Metadata', 'set')
-    ], command_table, PARAMETER_ALIASES, STORAGE_DATA_CLIENT_ARGS)
-
-build_operation(
-    'storage blob lease', None, blob_data_service_factory,
-    [
-        CommandDefinition(BlockBlobService.acquire_blob_lease, 'LeaseID', 'acquire'),
-        CommandDefinition(BlockBlobService.renew_blob_lease, 'LeaseID', 'renew'),
-        CommandDefinition(BlockBlobService.release_blob_lease, None, 'release'),
-        CommandDefinition(BlockBlobService.change_blob_lease, None, 'change'),
-        CommandDefinition(BlockBlobService.break_blob_lease, 'Int', 'break')
-    ], command_table, PARAMETER_ALIASES, STORAGE_DATA_CLIENT_ARGS)
-
-build_operation(
-    'storage blob copy', None, blob_data_service_factory,
-    [
-        CommandDefinition(BlockBlobService.copy_blob, 'CopyOperationProperties', 'start'),
-        CommandDefinition(BlockBlobService.abort_copy_blob, None, 'cancel'),
-    ], command_table, patch_aliases(PARAMETER_ALIASES, {
-        'blob_name': {
-            'name': '--destination-name -n',
-            'help': 'Name of the destination blob. If the blob exists, it will be overwritten.'
-        },
-        'container_name': {
-            'name': '--destination-container -c'
-        },
-        'copy_source': {
-            'name': '--source-uri -u'
-        }
-    }), patch_aliases(STORAGE_DATA_CLIENT_ARGS, {
-        'account_name': {'name': '--account-name'}
-    }))
-
-# FILE SERVICE COMMANDS
-
-build_operation(
-    'storage share', None, file_data_service_factory,
-    [
-        CommandDefinition(FileService.list_shares, '[Share]', 'list'),
-        CommandDefinition(FileService.list_directories_and_files,
-                          '[ShareContents]', 'contents'),
-        CommandDefinition(FileService.create_share, 'Boolean', 'create'),
-        CommandDefinition(FileService.delete_share, 'Boolean', 'delete'),
-        CommandDefinition(FileService.generate_share_shared_access_signature,
-                          'SAS', 'generate-sas'),
-        CommandDefinition(FileService.get_share_stats, 'ShareStats', 'stats'),
-        CommandDefinition(FileService.get_share_properties, 'Properties', 'show'),
-        CommandDefinition(FileService.set_share_properties, 'Properties', 'set')
-
-    ], command_table, PARAMETER_ALIASES, STORAGE_DATA_CLIENT_ARGS)
-
-build_operation(
-    'storage share', None, ConvenienceFileServiceCommands,
-    [
-        CommandDefinition(ConvenienceFileServiceCommands.share_exists, 'Boolean', 'exists')
-    ], command_table, PARAMETER_ALIASES, STORAGE_DATA_CLIENT_ARGS)
-
-build_operation(
-    'storage share metadata', None, file_data_service_factory,
-    [
-        CommandDefinition(FileService.get_share_metadata, 'Metadata', 'show'),
-        CommandDefinition(FileService.set_share_metadata, 'Metadata', 'set')
-    ], command_table, PARAMETER_ALIASES, STORAGE_DATA_CLIENT_ARGS)
-
-build_operation(
-    'storage share acl', None, file_data_service_factory,
-    [
-        CommandDefinition(FileService.set_share_acl, '[StoredAccessPolicy]', 'set'),
-        CommandDefinition(FileService.get_share_acl, 'StoredAccessPolicy', 'show'),
-    ], command_table, PARAMETER_ALIASES, STORAGE_DATA_CLIENT_ARGS)
-
-build_operation(
-    'storage directory', None, file_data_service_factory,
-    [
-        CommandDefinition(FileService.create_directory, 'Boolean', 'create'),
-        CommandDefinition(FileService.delete_directory, 'Boolean', 'delete'),
-        CommandDefinition(FileService.get_directory_properties, 'Properties', 'show')
-    ], command_table, PARAMETER_ALIASES, STORAGE_DATA_CLIENT_ARGS)
-
-build_operation(
-    'storage directory', None, ConvenienceFileServiceCommands,
-    [
-        CommandDefinition(ConvenienceFileServiceCommands.dir_exists, 'Bool', 'exists')
-    ], command_table, PARAMETER_ALIASES, STORAGE_DATA_CLIENT_ARGS)
-
-build_operation(
-    'storage directory metadata', None, file_data_service_factory,
-    [
-        CommandDefinition(FileService.get_directory_metadata, 'Metadata', 'show'),
-        CommandDefinition(FileService.set_directory_metadata, 'Metadata', 'set')
-    ], command_table, PARAMETER_ALIASES, STORAGE_DATA_CLIENT_ARGS)
-
-build_operation(
-    'storage file', None, file_data_service_factory,
-    [
-        CommandDefinition(FileService.delete_file, 'Boolean', 'delete'),
-        CommandDefinition(FileService.resize_file, 'Result', 'resize'),
-        CommandDefinition(FileService.make_file_url, 'URL', 'url'),
-        CommandDefinition(FileService.generate_file_shared_access_signature,
-                          'SAS', 'generate-sas'),
-        CommandDefinition(FileService.get_file_properties, 'Properties', 'show'),
-        CommandDefinition(FileService.set_file_properties, 'Properties', 'set')
-    ], command_table, patch_aliases(PARAMETER_ALIASES, {
-        'directory_name': {'required': False}
-    }), STORAGE_DATA_CLIENT_ARGS)
-
-build_operation(
-    'storage file', None, ConvenienceFileServiceCommands,
-    [
-        CommandDefinition(ConvenienceFileServiceCommands.file_exists, 'Bool', 'exists'),
-        CommandDefinition(ConvenienceFileServiceCommands.download, 'Object'),
-        CommandDefinition(ConvenienceFileServiceCommands.upload, 'Object')
-    ], command_table, PARAMETER_ALIASES, STORAGE_DATA_CLIENT_ARGS)
-
-build_operation(
-    'storage file metadata', None, file_data_service_factory,
-    [
-        CommandDefinition(FileService.get_file_metadata, 'Metadata', 'show'),
-        CommandDefinition(FileService.set_file_metadata, 'Metadata', 'set')
-    ], command_table, patch_aliases(PARAMETER_ALIASES, {
-        'directory_name': {'required': False}
-    }), STORAGE_DATA_CLIENT_ARGS)
-
-
-build_operation(
-    'storage file service-properties', None, file_data_service_factory,
-    [
-        CommandDefinition(FileService.get_file_service_properties, 'ServiceProperties', 'show'),
-        CommandDefinition(FileService.set_file_service_properties, 'ServiceProperties', 'set')
-    ], command_table, PARAMETER_ALIASES, STORAGE_DATA_CLIENT_ARGS)
-
-build_operation(
-    'storage file copy', None, file_data_service_factory,
-    [
-        CommandDefinition(FileService.copy_file, 'CopyOperationPropeties', 'start'),
-        CommandDefinition(FileService.abort_copy_file, None, 'cancel'),
-    ], command_table, patch_aliases(PARAMETER_ALIASES, {
-        'directory_name': {
-            'name': '--destination-directory -d',
-            'required': False,
-            'default': ''
-        },
-        'file_name': {
-            'name': '--destination-name -n',
-        },
-        'share_name': {
-            'name': '--destination-share -s',
-            'help': 'Name of the destination share. The share must exist.'
-        },
-        'copy_source': {
-            'name': '--source-uri -u'
-        }
-    }), patch_aliases(STORAGE_DATA_CLIENT_ARGS, {
-        'account_name': {'name': '--account-name'}
-    }))
->>>>>>> b5d6ab7e
+cli_storage_data_plane_command(command_table, 'storage file copy cancel', FileService.abort_copy_file, None, factory)