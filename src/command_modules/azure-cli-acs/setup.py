#!/usr/bin/env python

# --------------------------------------------------------------------------------------------
# Copyright (c) Microsoft Corporation. All rights reserved.
# Licensed under the MIT License. See License.txt in the project root for license information.
# --------------------------------------------------------------------------------------------

from codecs import open
from setuptools import setup
try:
    from azure_bdist_wheel import cmdclass
except ImportError:
    from distutils import log as logger
    logger.warn("Wheel is not available, disabling bdist_wheel hook")
    cmdclass = {}

<<<<<<< HEAD
VERSION = "2.3.7"
=======
VERSION = "2.3.9"
>>>>>>> b59fddc1
CLASSIFIERS = [
    'Development Status :: 5 - Production/Stable',
    'Intended Audience :: Developers',
    'Intended Audience :: System Administrators',
    'Programming Language :: Python',
    'Programming Language :: Python :: 2',
    'Programming Language :: Python :: 2.7',
    'Programming Language :: Python :: 3',
    'Programming Language :: Python :: 3.4',
    'Programming Language :: Python :: 3.5',
    'Programming Language :: Python :: 3.6',
    'License :: OSI Approved :: MIT License',
]

DEPENDENCIES = [
    'azure-mgmt-authorization==0.50.0',
    'azure-mgmt-compute==4.3.1',
    'azure-mgmt-containerservice==4.2.2',
    'azure-graphrbac==0.51.1',
    'azure-cli-core',
    'paramiko>=2.0.8',
    'pyyaml>=3.13',
    'six',
    'scp',
    'sshtunnel'
]

with open('README.rst', 'r', encoding='utf-8') as f:
    README = f.read()
with open('HISTORY.rst', 'r', encoding='utf-8') as f:
    HISTORY = f.read()

setup(
    name='azure-cli-acs',
    version=VERSION,
    description='Microsoft Azure Command-Line Tools ACS Command Module',
    long_description=README + '\n\n' + HISTORY,
    license='MIT',
    author='Microsoft Corporation',
    author_email='azpycli@microsoft.com',
    url='https://github.com/Azure/azure-cli',
    classifiers=CLASSIFIERS,
    packages=[
        'azure',
        'azure.cli',
        'azure.cli.command_modules',
        'azure.cli.command_modules.acs'
    ],
    install_requires=DEPENDENCIES,
    cmdclass=cmdclass
)<|MERGE_RESOLUTION|>--- conflicted
+++ resolved
@@ -14,11 +14,7 @@
     logger.warn("Wheel is not available, disabling bdist_wheel hook")
     cmdclass = {}
 
-<<<<<<< HEAD
-VERSION = "2.3.7"
-=======
 VERSION = "2.3.9"
->>>>>>> b59fddc1
 CLASSIFIERS = [
     'Development Status :: 5 - Production/Stable',
     'Intended Audience :: Developers',
