--- conflicted
+++ resolved
@@ -27,17 +27,6 @@
     }
 }
 
-<<<<<<< HEAD
-=======
-def command(name, accepts_unexpected_args=False):
-    def add_command(handler):
-        cmd = _COMMANDS.setdefault(handler, {})
-        cmd['name'] = name
-        cmd['accepts_unexpected_args'] = accepts_unexpected_args
-        logger.debug('Added %s as command "%s"', handler, name)
-        return handler
-    return add_command
->>>>>>> adca0582
 
 class CommandTable(defaultdict):
     """A command table is a dictionary of func -> {name,
